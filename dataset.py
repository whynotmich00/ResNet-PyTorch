--- conflicted
+++ resolved
@@ -1,237 +1,228 @@
-# Copyright 2022 Dakewe Biotech Corporation. All Rights Reserved.
-# Licensed under the Apache License, Version 2.0 (the "License");
-#   you may not use this file except in compliance with the License.
-#   You may obtain a copy of the License at
-#
-#       http://www.apache.org/licenses/LICENSE-2.0
-#
-# Unless required by applicable law or agreed to in writing, software
-# distributed under the License is distributed on an "AS IS" BASIS,
-# WITHOUT WARRANTIES OR CONDITIONS OF ANY KIND, either express or implied.
-# See the License for the specific language governing permissions and
-# limitations under the License.
-# ==============================================================================
-import queue
-import sys
-import threading
-# from glob import glob
-from typing import Union
-
-import cv2
-import torch
-from PIL import Image
-from torch.utils.data import Dataset, DataLoader
-from torchvision import transforms
-from torchvision.datasets.folder import find_classes
-from torchvision.transforms import TrivialAugmentWide
-
-import imgproc
-
-__all__ = [
-    "ImageDataset",
-    "PrefetchGenerator", "PrefetchDataLoader", "CPUPrefetcher", "CUDAPrefetcher",
-]
-IMG_EXTENSIONS = ("jpg", "jpeg", "png", "ppm", "bmp", "pgm", "tif", "tiff", "webp")
-
-# The delimiter is not the same between different platforms
-if sys.platform == "win32":
-    delimiter = "\\"
-else:
-    delimiter = "/"
-
-class ImageDataset(Dataset):
-    """Define training/valid dataset loading methods.
-
-    Args:
-        image_dir (str): Train/Valid dataset address.
-        image_size (int): Image size.
-        mode (str): Data set loading method, the training data set is for data enhancement,
-            and the verification data set is not for data enhancement.
-    """
-
-    def __init__(self, image_size: int, image_file_paths: list, mean: list, std: list, mode: str) -> None: # image_dir: str,
-        super(ImageDataset, self).__init__()
-        # Iterate over all image paths
-        self.image_file_paths =  image_file_paths # glob(f"{image_dir}/*/*")
-        # Form image class label pairs by the folder where the image is located
-        # _, self.class_to_idx = find_classes(image_dir)
-        self.image_size = image_size
-        self.mode = mode
-        self.delimiter = delimiter
-
-        if self.mode == "Train":
-            # Use PyTorch's own data enhancement to enlarge and enhance data
-            self.pre_transform = transforms.Compose([
-                transforms.RandomCrop(self.image_size, padding=4),
-                # TrivialAugmentWide(),
-<<<<<<< HEAD
-                # transforms.RandomRotation([0, 270]),
-                transforms.RandomHorizontalFlip(0.5),
-=======
-                #transforms.RandomRotation([0, 270]),
-                transforms.RandomHorizontalFlip(0.5),
-                #transforms.RandomVerticalFlip(0.5),
->>>>>>> 627ac9b8
-            ])
-        elif self.mode == "Valid" or self.mode == "Test":
-            # Use PyTorch's own data enhancement to enlarge and enhance data
-            self.pre_transform = transforms.Compose([
-                # transforms.Resize(256),
-                transforms.CenterCrop([self.image_size, self.image_size]),
-            ])
-        else:
-            raise "Unsupported data read type. Please use `Train` or `Valid` or `Test`"
-
-        self.post_transform = transforms.Compose([
-            transforms.ConvertImageDtype(torch.float),
-<<<<<<< HEAD
-            transforms.Normalize(mean, std)
-=======
-            #transforms.Normalize(mean, std)
->>>>>>> 627ac9b8
-        ])
-
-    def __getitem__(self, batch_index: int) -> Union[torch.Tensor, int]:
-        image_dir, image_name = self.image_file_paths[batch_index].split(self.delimiter)[-2:]
-        # Read a batch of image data
-        if image_name.split(".")[-1].lower() in IMG_EXTENSIONS:
-            image = cv2.imread(self.image_file_paths[batch_index])
-            target = int(image_dir[-1])
-        else:
-            raise ValueError(f"Unsupported image extensions, Only support `{IMG_EXTENSIONS}`, "
-                             "please check the image file extensions.")
-
-        # BGR to RGB
-        image = cv2.cvtColor(image, cv2.COLOR_BGR2RGB)
-
-        # OpenCV convert PIL
-        image = Image.fromarray(image)
-
-        # Data preprocess
-        image = self.pre_transform(image)
-
-        # Convert image data into Tensor stream format (PyTorch).
-        # Note: The range of input and output is between [0, 1]
-        tensor = imgproc.image_to_tensor(image, False, False)
-
-        # Data postprocess
-        tensor = self.post_transform(tensor)
-        
-        return {"image": tensor, "target": target}
-
-    def __len__(self) -> int:
-        return len(self.image_file_paths)
-
-
-class PrefetchGenerator(threading.Thread):
-    """A fast data prefetch generator.
-
-    Args:
-        generator: Data generator.
-        num_data_prefetch_queue (int): How many early data load queues.
-    """
-
-    def __init__(self, generator, num_data_prefetch_queue: int) -> None:
-        threading.Thread.__init__(self)
-        self.queue = queue.Queue(num_data_prefetch_queue)
-        self.generator = generator
-        self.daemon = True
-        self.start()
-
-    def run(self) -> None:
-        for item in self.generator:
-            self.queue.put(item)
-        self.queue.put(None)
-
-    def __next__(self):
-        next_item = self.queue.get()
-        if next_item is None:
-            raise StopIteration
-        return next_item
-
-    def __iter__(self):
-        return self
-
-
-class PrefetchDataLoader(DataLoader):
-    """A fast data prefetch dataloader.
-
-    Args:
-        num_data_prefetch_queue (int): How many early data load queues.
-        kwargs (dict): Other extended parameters.
-    """
-
-    def __init__(self, num_data_prefetch_queue: int, **kwargs) -> None:
-        self.num_data_prefetch_queue = num_data_prefetch_queue
-        super(PrefetchDataLoader, self).__init__(**kwargs)
-
-    def __iter__(self):
-        return PrefetchGenerator(super().__iter__(), self.num_data_prefetch_queue)
-
-
-class CPUPrefetcher:
-    """Use the CPU side to accelerate data reading.
-
-    Args:
-        dataloader (DataLoader): Data loader. Combines a dataset and a sampler,
-            and provides an iterable over the given dataset.
-    """
-
-    def __init__(self, dataloader) -> None:
-        self.original_dataloader = dataloader
-        self.data = iter(dataloader)
-
-    def next(self):
-        try:
-            return next(self.data)
-        except StopIteration:
-            return None
-
-    def reset(self):
-        self.data = iter(self.original_dataloader)
-
-    def __len__(self) -> int:
-        return len(self.original_dataloader)
-
-
-class CUDAPrefetcher:
-    """Use the CUDA side to accelerate data reading.
-
-    Args:
-        dataloader (DataLoader): Data loader. Combines a dataset and a sampler, and provides an iterable over the given dataset.
-        device (torch.device): Specify running device.
-    """
-
-    def __init__(self, dataloader, device: torch.device):
-        self.batch_data = None
-        self.original_dataloader = dataloader
-        self.device = device
-
-        self.data = iter(dataloader)
-        self.stream = torch.cuda.Stream()
-        self.preload()
-
-    def preload(self):
-        try:
-            self.batch_data = next(self.data)
-        except StopIteration:
-            self.batch_data = None
-            return None
-
-        with torch.cuda.stream(self.stream):
-            for k, v in self.batch_data.items():
-                if torch.is_tensor(v):
-                    self.batch_data[k] = self.batch_data[k].to(self.device, non_blocking=True)
-
-    def next(self):
-        torch.cuda.current_stream().wait_stream(self.stream)
-        batch_data = self.batch_data
-        self.preload()
-        return batch_data
-
-    def reset(self):
-        self.data = iter(self.original_dataloader)
-        self.preload()
-
-    def __len__(self) -> int:
+# Copyright 2022 Dakewe Biotech Corporation. All Rights Reserved.
+# Licensed under the Apache License, Version 2.0 (the "License");
+#   you may not use this file except in compliance with the License.
+#   You may obtain a copy of the License at
+#
+#       http://www.apache.org/licenses/LICENSE-2.0
+#
+# Unless required by applicable law or agreed to in writing, software
+# distributed under the License is distributed on an "AS IS" BASIS,
+# WITHOUT WARRANTIES OR CONDITIONS OF ANY KIND, either express or implied.
+# See the License for the specific language governing permissions and
+# limitations under the License.
+# ==============================================================================
+import queue
+import sys
+import threading
+# from glob import glob
+from typing import Union
+
+import cv2
+import torch
+from PIL import Image
+from torch.utils.data import Dataset, DataLoader
+from torchvision import transforms
+from torchvision.datasets.folder import find_classes
+from torchvision.transforms import TrivialAugmentWide
+
+import imgproc
+
+__all__ = [
+    "ImageDataset",
+    "PrefetchGenerator", "PrefetchDataLoader", "CPUPrefetcher", "CUDAPrefetcher",
+]
+IMG_EXTENSIONS = ("jpg", "jpeg", "png", "ppm", "bmp", "pgm", "tif", "tiff", "webp")
+
+# The delimiter is not the same between different platforms
+if sys.platform == "win32":
+    delimiter = "\\"
+else:
+    delimiter = "/"
+
+class ImageDataset(Dataset):
+    """Define training/valid dataset loading methods.
+
+    Args:
+        image_dir (str): Train/Valid dataset address.
+        image_size (int): Image size.
+        mode (str): Data set loading method, the training data set is for data enhancement,
+            and the verification data set is not for data enhancement.
+    """
+
+    def __init__(self, image_size: int, image_file_paths: list, mean: list, std: list, mode: str) -> None: # image_dir: str,
+        super(ImageDataset, self).__init__()
+        # Iterate over all image paths
+        self.image_file_paths =  image_file_paths # glob(f"{image_dir}/*/*")
+        # Form image class label pairs by the folder where the image is located
+        # _, self.class_to_idx = find_classes(image_dir)
+        self.image_size = image_size
+        self.mode = mode
+        self.delimiter = delimiter
+
+        if self.mode == "Train":
+            # Use PyTorch's own data enhancement to enlarge and enhance data
+            self.pre_transform = transforms.Compose([
+                transforms.RandomCrop(self.image_size, padding=4),
+                # TrivialAugmentWide(),
+                ## transforms.RandomRotation([0, 270]),
+                transforms.RandomHorizontalFlip(0.5),
+                #transforms.RandomVerticalFlip(0.5),
+            ])
+        elif self.mode == "Valid" or self.mode == "Test":
+            # Use PyTorch's own data enhancement to enlarge and enhance data
+            self.pre_transform = transforms.Compose([
+                # transforms.Resize(256),
+                transforms.CenterCrop([self.image_size, self.image_size]),
+            ])
+        else:
+            raise "Unsupported data read type. Please use `Train` or `Valid` or `Test`"
+
+        self.post_transform = transforms.Compose([
+            transforms.ConvertImageDtype(torch.float),
+            transforms.Normalize(mean, std)
+        ])
+
+    def __getitem__(self, batch_index: int) -> Union[torch.Tensor, int]:
+        image_dir, image_name = self.image_file_paths[batch_index].split(self.delimiter)[-2:]
+        # Read a batch of image data
+        if image_name.split(".")[-1].lower() in IMG_EXTENSIONS:
+            image = cv2.imread(self.image_file_paths[batch_index])
+            target = int(image_dir[-1])
+        else:
+            raise ValueError(f"Unsupported image extensions, Only support `{IMG_EXTENSIONS}`, "
+                             "please check the image file extensions.")
+
+        # BGR to RGB
+        image = cv2.cvtColor(image, cv2.COLOR_BGR2RGB)
+
+        # OpenCV convert PIL
+        image = Image.fromarray(image)
+
+        # Data preprocess
+        image = self.pre_transform(image)
+
+        # Convert image data into Tensor stream format (PyTorch).
+        # Note: The range of input and output is between [0, 1]
+        tensor = imgproc.image_to_tensor(image, False, False)
+
+        # Data postprocess
+        tensor = self.post_transform(tensor)
+        
+        return {"image": tensor, "target": target}
+
+    def __len__(self) -> int:
+        return len(self.image_file_paths)
+
+
+class PrefetchGenerator(threading.Thread):
+    """A fast data prefetch generator.
+
+    Args:
+        generator: Data generator.
+        num_data_prefetch_queue (int): How many early data load queues.
+    """
+
+    def __init__(self, generator, num_data_prefetch_queue: int) -> None:
+        threading.Thread.__init__(self)
+        self.queue = queue.Queue(num_data_prefetch_queue)
+        self.generator = generator
+        self.daemon = True
+        self.start()
+
+    def run(self) -> None:
+        for item in self.generator:
+            self.queue.put(item)
+        self.queue.put(None)
+
+    def __next__(self):
+        next_item = self.queue.get()
+        if next_item is None:
+            raise StopIteration
+        return next_item
+
+    def __iter__(self):
+        return self
+
+
+class PrefetchDataLoader(DataLoader):
+    """A fast data prefetch dataloader.
+
+    Args:
+        num_data_prefetch_queue (int): How many early data load queues.
+        kwargs (dict): Other extended parameters.
+    """
+
+    def __init__(self, num_data_prefetch_queue: int, **kwargs) -> None:
+        self.num_data_prefetch_queue = num_data_prefetch_queue
+        super(PrefetchDataLoader, self).__init__(**kwargs)
+
+    def __iter__(self):
+        return PrefetchGenerator(super().__iter__(), self.num_data_prefetch_queue)
+
+
+class CPUPrefetcher:
+    """Use the CPU side to accelerate data reading.
+
+    Args:
+        dataloader (DataLoader): Data loader. Combines a dataset and a sampler,
+            and provides an iterable over the given dataset.
+    """
+
+    def __init__(self, dataloader) -> None:
+        self.original_dataloader = dataloader
+        self.data = iter(dataloader)
+
+    def next(self):
+        try:
+            return next(self.data)
+        except StopIteration:
+            return None
+
+    def reset(self):
+        self.data = iter(self.original_dataloader)
+
+    def __len__(self) -> int:
+        return len(self.original_dataloader)
+
+
+class CUDAPrefetcher:
+    """Use the CUDA side to accelerate data reading.
+
+    Args:
+        dataloader (DataLoader): Data loader. Combines a dataset and a sampler, and provides an iterable over the given dataset.
+        device (torch.device): Specify running device.
+    """
+
+    def __init__(self, dataloader, device: torch.device):
+        self.batch_data = None
+        self.original_dataloader = dataloader
+        self.device = device
+
+        self.data = iter(dataloader)
+        self.stream = torch.cuda.Stream()
+        self.preload()
+
+    def preload(self):
+        try:
+            self.batch_data = next(self.data)
+        except StopIteration:
+            self.batch_data = None
+            return None
+
+        with torch.cuda.stream(self.stream):
+            for k, v in self.batch_data.items():
+                if torch.is_tensor(v):
+                    self.batch_data[k] = self.batch_data[k].to(self.device, non_blocking=True)
+
+    def next(self):
+        torch.cuda.current_stream().wait_stream(self.stream)
+        batch_data = self.batch_data
+        self.preload()
+        return batch_data
+
+    def reset(self):
+        self.data = iter(self.original_dataloader)
+        self.preload()
+
+    def __len__(self) -> int:
         return len(self.original_dataloader)